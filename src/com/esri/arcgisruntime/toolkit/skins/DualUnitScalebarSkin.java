--- conflicted
+++ resolved
@@ -83,6 +83,7 @@
       secondaryDisplayDistance = secondaryBaseUnit.convertTo(secondaryDisplayUnits, secondaryDisplayDistance);
     }
 
+    // the line width is the longest of the two display widths
     double lineWidth = Math.max(displayWidth, secondaryDisplayWidth);
 
     primaryLabelPane.getChildren().clear();
@@ -90,21 +91,8 @@
     secondaryLabelPane.getChildren().clear();
     secondaryLabelPane.setMaxWidth(lineWidth);
 
-    // the line width is the longest of the two display widths
-    double lineWidth = Math.max(displayWidth, secondaryDisplayWidth);
-
     // update the line
     line.getElements().clear();
-<<<<<<< HEAD
-//    line.getElements().addAll(
-//      new MoveTo(0.0, -HEIGHT),
-//      new LineTo(0.0, HEIGHT),
-//      new MoveTo(0.0, 0.0),
-//      new LineTo(lineWidth, 0.0),
-//      new MoveTo(displayWidth, 0.0),
-//      new LineTo(displayWidth, -HEIGHT),
-//      new MoveTo(secondaryDisplayWidth, HEIGHT),
-//      new LineTo(secondaryDisplayWidth, 0.0));
     line.getElements().addAll(
       new MoveTo(0.0, HEIGHT * 2.0),
       new LineTo(0.0, 0.0),
@@ -113,15 +101,6 @@
       new MoveTo(displayWidth, HEIGHT),
       new LineTo(displayWidth, 0.0),
       new MoveTo(secondaryDisplayWidth, HEIGHT * 2.0),
-=======
-    line.getElements().addAll(new MoveTo(0.0, -HEIGHT),
-      new LineTo(0.0, HEIGHT),
-      new MoveTo(0.0, 0.0),
-      new LineTo(lineWidth, 0.0),
-      new MoveTo(displayWidth, 0.0),
-      new LineTo(displayWidth, -HEIGHT),
-      new MoveTo(secondaryDisplayWidth, 0.0),
->>>>>>> 69b1f17c
       new LineTo(secondaryDisplayWidth, HEIGHT));
 
     // label the ticks
@@ -147,7 +126,7 @@
     secondaryLabelPane.setTranslateX(-calculateRegionWidth(new Label(secondaryDisplayUnits.getAbbreviation())) / 2.0);
 
     // adjust for left/right/center alignment
-    getStackPane().setTranslateX(calculateAlignmentTranslationX(width,lineWidth + calculateRegionWidth(new Label(displayUnits.getAbbreviation()))));
+    getStackPane().setTranslateX(calculateAlignmentTranslationX(width, lineWidth + calculateRegionWidth(new Label(displayUnits.getAbbreviation()))));
 
     // set invisible if distance is zero
     getStackPane().setVisible(displayDistance > 0);
